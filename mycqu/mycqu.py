"""my.cqu.edu.cn 认证相关的模块
"""
from typing import Dict
import re
from requests import Session
from .auth import access_sso_service
__all__ = ("access_mycqu",)

MYCQU_TOKEN_INDEX_URL = "https://my.cqu.edu.cn/enroll/token-index"
MYCQU_TOKEN_URL = "https://my.cqu.edu.cn/authserver/oauth/token"
MYCQU_AUTHORIZE_URL = f"https://my.cqu.edu.cn/authserver/oauth/authorize?client_id=enroll-prod&response_type=code&scope=all&state=&redirect_uri={MYCQU_TOKEN_INDEX_URL}"
MYCQU_SERVICE_URL = "https://my.cqu.edu.cn/authserver/authentication/cas"
CODE_RE = re.compile(r"\?code=([^&]+)&")


<<<<<<< HEAD
def get_oauth_token(session: Session) -> str:
=======
def _get_oauth_token(session: Session) -> str:
>>>>>>> 5b18d955
    # from https://github.com/CQULHW/CQUQueryGrade
    resp = session.get(MYCQU_AUTHORIZE_URL, allow_redirects=False)
    match = CODE_RE.search(resp.headers['Location'])
    if match is None:
        raise ValueError("failed to get the code when accessing mycqu")
    assert match
    token_data = {
        'client_id': 'enroll-prod',
        'client_secret': 'app-a-1234',
        'code': match[1],
        'redirect_uri': MYCQU_TOKEN_INDEX_URL,
        'grant_type': 'authorization_code'
    }
    access_token = session.post(MYCQU_TOKEN_URL, data=token_data)
    return "Bearer " + access_token.json()['access_token']


def access_mycqu(session: Session, add_to_header: bool = True) -> Dict[str, str]:
    """用登陆了统一身份认证的会话在 my.cqu.edu.cn 进行认证

    :param session: 登陆了统一身份认证的会话
    :type session: Session
    :param add_to_header: 是否将 mycqu 的认证信息写入会话属性，默认为 :obj:`True`
    :type add_to_header: bool, optional
    :return: mycqu 认证信息的请求头，当 ``add_to_header`` 参数为 :obj:`True` 时无需手动使用该返回值
    :rtype: Dict[str, str]
    """
    if "Authorization" in session.headers:
        del session.headers["Authorization"]
    access_sso_service(session, MYCQU_SERVICE_URL)
    token = _get_oauth_token(session)
    if add_to_header:
        session.headers["Authorization"] = token
    return {"Authorization": token}<|MERGE_RESOLUTION|>--- conflicted
+++ resolved
@@ -13,11 +13,7 @@
 CODE_RE = re.compile(r"\?code=([^&]+)&")
 
 
-<<<<<<< HEAD
-def get_oauth_token(session: Session) -> str:
-=======
 def _get_oauth_token(session: Session) -> str:
->>>>>>> 5b18d955
     # from https://github.com/CQULHW/CQUQueryGrade
     resp = session.get(MYCQU_AUTHORIZE_URL, allow_redirects=False)
     match = CODE_RE.search(resp.headers['Location'])
