--- conflicted
+++ resolved
@@ -5,15 +5,6 @@
 import re
 from base64 import b64encode, b64decode
 from html.parser import HTMLParser
-<<<<<<< HEAD
-from urllib.parse import parse_qs, urlsplit
-from requests import Session, Response, cookies
-from ._lib_wrapper.encrypt import pad, aes_cbc_encryptor
-from .exception import NotAllowedService, UnknownAuthserverException, InvaildCaptcha, IncorrectLoginCredentials, \
-    NotLogined, MultiSessionConflict, NeedCaptcha
-
-__all__ = ("is_logined", "logout", "access_service", "access_sso_service", "login")
-=======
 from requests import Session, Response
 from ._lib_wrapper.encrypt import pad16, aes_cbc_encryptor, pad8, des_ecb_encryptor
 from .exception import NotAllowedService, NeedCaptcha, InvaildCaptcha, IncorrectLoginCredentials, \
@@ -24,7 +15,6 @@
            "access_sso_service", "access_authserver_service", 'access_service',
            "login_sso", "login_authserver", 'login')
 
->>>>>>> 5b18d955
 
 AUTHSERVER_URL = "http://authserver.cqu.edu.cn/authserver/login"
 AUTHSERVER_CAPTCHA_DETERMINE_URL = "http://authserver.cqu.edu.cn/authserver/needCaptcha.html"
@@ -45,12 +35,8 @@
 def _random_str(length: int) -> str:
     return ''.join(random.choices(_CHAR_SET, k=length))
 
-<<<<<<< HEAD
-class AuthPageParser(HTMLParser):
-=======
 
 class _AuthPageParser(HTMLParser):
->>>>>>> 5b18d955
     _SALT_RE: re.Pattern = re.compile('var pwdDefaultEncryptSalt = "([^"]+)"')
 
     def __init__(self):
